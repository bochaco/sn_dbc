--- conflicted
+++ resolved
@@ -1,17 +1,12 @@
 [package]
 name = "safe_dbc"
-<<<<<<< HEAD
 version = "1.0.3"
 description = "Safe DBC"
-authors = [ "David Irvine <david.irvine@maidsafe.net>" ]
 license = "MIT OR BSD-3-Clause"
 repository = "https://github.com/maidsafe/sn_dbc"
 documentation = "https://docs.rs/sn_dbc"
 keywords = [ "Safe", "Network", "SafeNetwork", "SafeUrl", "XorUrl" ]
-=======
-version = "1.0.2"
 authors = [ "MaidSafe Developers <dev@maidsafe.net>" ]
->>>>>>> dd8e4660
 edition = "2018"
 
 [dependencies]
